// Copyright (c) 2018 Uber Technologies, Inc.
//
// Permission is hereby granted, free of charge, to any person obtaining a copy
// of this software and associated documentation files (the "Software"), to deal
// in the Software without restriction, including without limitation the rights
// to use, copy, modify, merge, publish, distribute, sublicense, and/or sell
// copies of the Software, and to permit persons to whom the Software is
// furnished to do so, subject to the following conditions:
//
// The above copyright notice and this permission notice shall be included in
// all copies or substantial portions of the Software.
//
// THE SOFTWARE IS PROVIDED "AS IS", WITHOUT WARRANTY OF ANY KIND, EXPRESS OR
// IMPLIED, INCLUDING BUT NOT LIMITED TO THE WARRANTIES OF MERCHANTABILITY,
// FITNESS FOR A PARTICULAR PURPOSE AND NONINFRINGEMENT. IN NO EVENT SHALL THE
// AUTHORS OR COPYRIGHT HOLDERS BE LIABLE FOR ANY CLAIM, DAMAGES OR OTHER
// LIABILITY, WHETHER IN AN ACTION OF CONTRACT, TORT OR OTHERWISE, ARISING FROM,
// OUT OF OR IN CONNECTION WITH THE SOFTWARE OR THE USE OR OTHER DEALINGS IN
// THE SOFTWARE.

package yarpc // import "go.uber.org/yarpc"

// Version is the current version of YARPC.
<<<<<<< HEAD
const Version = "1.28.0"
=======
const Version = "1.29.0-dev"
>>>>>>> e663aba9
<|MERGE_RESOLUTION|>--- conflicted
+++ resolved
@@ -21,8 +21,4 @@
 package yarpc // import "go.uber.org/yarpc"
 
 // Version is the current version of YARPC.
-<<<<<<< HEAD
-const Version = "1.28.0"
-=======
-const Version = "1.29.0-dev"
->>>>>>> e663aba9
+const Version = "1.29.0-dev"